--- conflicted
+++ resolved
@@ -660,17 +660,6 @@
         fp = h5py.File(path, filemode)
         
         ### compile list of available modes ###
-<<<<<<< HEAD
-        mode_keys = []
-        for kk in fp.keys():
-          splitkk = kk.split('_')
-          if splitkk[0][0] == 'l' and splitkk[1][0] == 'm':
-            ell = int(splitkk[0][1])
-            emm = int(splitkk[1][1:])
-            mode_key = (ell,emm)
-            if (ell_m is None) or (mode_key in ell_m):
-              mode_keys.append((ell,emm))
-=======
         if ell_m is None:
           mode_keys = []
           for kk in fp.keys():
@@ -681,8 +670,6 @@
               mode_keys.append((ell,emm))
         else:
           mode_keys = ell_m
-
->>>>>>> 7390f387
         for mode_key in mode_keys:
           assert(mode_keys.count(mode_key)==1)
           mode_key_str = 'l'+str(mode_key[0])+'_m'+str(mode_key[1])
