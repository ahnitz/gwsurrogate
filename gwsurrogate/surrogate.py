""" Gravitational Wave Surrogate classes for text and hdf5 files"""

from __future__ import division # for python 2

__copyright__ = "Copyright (C) 2014 Scott Field and Chad Galley"
__email__     = "sfield@umassd.edu, crgalley@tapir.caltech.edu"
__status__    = "testing"
__author__    = "Jonathan Blackman, Scott Field, Chad Galley, Vijay Varma, Kevin Barkett"
__version__ = "0.9.5"
__license__ = """
Permission is hereby granted, free of charge, to any person obtaining a copy
of this software and associated documentation files (the "Software"), to deal
in the Software without restriction, including without limitation the rights
to use, copy, modify, merge, publish, distribute, sublicense, and/or sell
copies of the Software, and to permit persons to whom the Software is
furnished to do so, subject to the following conditions:

The above copyright notice and this permission notice shall be included in
all copies or substantial portions of the Software.

THE SOFTWARE IS PROVIDED "AS IS", WITHOUT WARRANTY OF ANY KIND, EXPRESS OR
IMPLIED, INCLUDING BUT NOT LIMITED TO THE WARRANTIES OF MERCHANTABILITY,
FITNESS FOR A PARTICULAR PURPOSE AND NONINFRINGEMENT. IN NO EVENT SHALL THE
AUTHORS OR COPYRIGHT HOLDERS BE LIABLE FOR ANY CLAIM, DAMAGES OR OTHER
LIABILITY, WHETHER IN AN ACTION OF CONTRACT, TORT OR OTHERWISE, ARISING FROM,
OUT OF OR IN CONNECTION WITH THE SOFTWARE OR THE USE OR OTHER DEALINGS IN
THE SOFTWARE.
"""

# adding "_" prefix to potentially unfamiliar module names
# so they won't show up in gws' tab completion
import numpy as np
from scipy.interpolate import splrep as _splrep
from scipy.interpolate import splev as _splev
from gwtools.harmonics import sYlm as _sYlm
from gwtools import plot_pretty as _plot_pretty
from gwtools import gwtools as _gwtools # from the package gwtools, import the module gwtools (gwtools.py)....
from gwtools import gwutils as _gwutils
from .parametric_funcs import function_dict as my_funcs
from .surrogateIO import H5Surrogate as _H5Surrogate
from .surrogateIO import TextSurrogateRead as _TextSurrogateRead
from .surrogateIO import TextSurrogateWrite as _TextSurrogateWrite
from gwsurrogate.new.surrogate import ParamDim, ParamSpace

import warnings
import os

from .new import surrogate as new_surrogate
from .new import precessing_surrogate
from . import catalog

try:
  import matplotlib.pyplot as plt
except:
  print("Cannot load matplotlib.")

try:
  import h5py
  h5py_enabled = True
except ImportError:
  h5py_enabled = False


# needed to search for single mode surrogate directories 
def _list_folders(path,prefix):
  '''returns all folders which begin with some prefix'''
  import os as os
  for f in os.listdir(path):
    if f.startswith(prefix):
      yield f

# handy helper to save waveforms 
def write_waveform(t, hp, hc, filename='output',ext='bin'):
  """write waveform to text or numpy binary file"""

  if( ext == 'txt'):
    np.savetxt(filename, [t, hp, hc])
  elif( ext == 'bin'):
    np.save(filename, [t, hp, hc])
  else:
    raise ValueError('not a valid file extension')


##############################################
class ExportSurrogate(_H5Surrogate, _TextSurrogateWrite):
	"""Export single-mode surrogate"""
	
	#!!!!!!!!!!!!!!!!!!!!!!!!!!!!!!!!!!!!!!!!!
	def __init__(self, path):
		
		# export HDF5 or Text surrogate data depending on input file extension
		ext = path.split('.')[-1]
		if ext == 'hdf5' or ext == 'h5':
			_H5Surrogate.__init__(self, file=path, mode='w')
		else:
			raise ValueError('use TextSurrogateWrite instead')


##############################################
class EvaluateSingleModeSurrogate(_H5Surrogate, _TextSurrogateRead):
  """Evaluate single-mode surrogate in terms of the waveforms' amplitude and phase"""


  #!!!!!!!!!!!!!!!!!!!!!!!!!!!!!!!!!!!!!!!!!
  def __init__(self, path, deg=3, subdir='', closeQ=True):

    # Load HDF5 or Text surrogate data depending on input file extension
    if type(path) == h5py._hl.files.File:
      ext = 'h5'
    else:
      ext = path.split('.')[-1]
    if ext == 'hdf5' or ext == 'h5':
      _H5Surrogate.__init__(self, file=path, mode='r', subdir=subdir, closeQ=closeQ)
    else:
      _TextSurrogateRead.__init__(self, path)
    
    # Interpolate columns of the empirical interpolant operator, B, using cubic spline
    if self.surrogate_mode_type  == 'waveform_basis':
      self.reB_spline_params = [_splrep(self.times, self.B[:,jj].real, k=deg) for jj in range(self.B.shape[1])]
      self.imB_spline_params = [_splrep(self.times, self.B[:,jj].imag, k=deg) for jj in range(self.B.shape[1])]
    elif self.surrogate_mode_type  == 'amp_phase_basis':
      self.B1_spline_params = [_splrep(self.times, self.B_1[:,jj], k=deg) for jj in range(self.B_1.shape[1])]
      self.B2_spline_params = [_splrep(self.times, self.B_2[:,jj], k=deg) for jj in range(self.B_2.shape[1])]
    else:
      raise ValueError('invalid surrogate type')

    pass

  #!!!!!!!!!!!!!!!!!!!!!!!!!!!!!!!!!!!!!!!!!
  def __call__(self, q, M=None, dist=None, phi_ref=None,\
                     f_low=None, times=None, units='dimensionless',\
                     singlemode_call=True):
    """Return single mode surrogate evaluation for...

       Input
       =====
       q               --- binary parameter values EXCLUDING total mass M.
                           In 1D, mass ratio (dimensionless) must be supplied.
                           In nD, the surrogate's internal parameterization is assumed.
       M               --- total mass (solar masses) 
       dist            --- distance to binary system (megaparsecs)
       phi_ref         --- mode's phase phi(t), as h=A*exp(i*phi) at peak amplitude
       f_low           --- instantaneous initial frequency, will check if flow_surrogate < f_low
       times           --- array of times at which surrogate is to be evaluated
       units           --- units (mks or dimensionless) of input array of time samples
       singlemode_call --- Never set this by hand, will be False if this routine is called by the multimode evaluator


       More information
       ================
       This routine evaluates gravitational wave complex polarization modes h_{ell m}
       defined on a sphere whose origin is the binary's center of mass. 

       Dimensionless surrogates rh/M are evaluated by calling _h_sur. 
       Physical surrogates are generated by applying additional operations/scalings.

       If M and dist are provided, a physical surrogate will be returned in mks units.

       An array of times can be passed along with its units. """

    # surrogate evaluations assumed dimensionless, physical modes are found from scalings 
    if self.surrogate_units != 'dimensionless':
      raise ValueError('surrogate units is not supported')

    if (units != 'dimensionless') and (units != 'mks'):
      raise ValueError('units is not supported')

    ### if (M,distance) provided, a physical mode in mks units is returned ###
    if( M is not None and dist is not None):
      amp0    = ((M * _gwtools.MSUN_SI ) / (1.e6*dist*_gwtools.PC_SI )) * ( _gwtools.G / np.power(_gwtools.c,2.0) )
      t_scale = _gwtools.Msuninsec * M
    else:
      amp0    = 1.0
      t_scale = 1.0

    ### evaluation times t: input times or times at which surrogate was built ###
    if (times is not None):
      t = times
    else:
      t = self.time()

    ### if input times are dimensionless, convert to MKS if a physical surrogate is requested ###
    if units == 'dimensionless':
      t = t_scale * t

    # because times is passed to _h_sur, it must be dimensionless form t/M
    if times is not None and units == 'mks':
      times = times / t_scale

    # convert from input to internal surrogate parameter values, and check within training region #
    x = self.get_surr_params_safe(q)

    ### Evaluate dimensionless single mode surrogates ###
    hp, hc = self._h_sur(x, times=times)


    ### adjust mode's phase by an overall constant ###
    if (phi_ref is not None):
      h  = self.adjust_merger_phase(hp + 1.0j*hc,phi_ref)
      hp = h.real
      hc = h.imag

    ### Restore amplitude scaling ###
    hp     = amp0 * hp
    hc     = amp0 * hc

    ### check that surrogate's starting frequency is below f_low, otherwise throw a warning ###
    if f_low is not None:
      self.find_instant_freq(hp, hc, t, f_low)

    return t, hp, hc


  #!!!!!!!!!!!!!!!!!!!!!!!!!!!!!!!!!!!!!!!!!
  def find_instant_freq(self, hp, hc, t, f_low = None):
    """instantaneous frequency at t_start for 

          h = A(t) exp(2 * pi * i * f(t) * t), 

       where \partial_t A ~ \partial_t f ~ 0. If f_low passed will check its been achieved."""

    f_instant = _gwtools.find_instant_freq(hp, hc, t)

    # TODO: this is a hack to account for inconsistent conventions!
    f_instant = np.abs(f_instant)

    if f_low is None:
      return f_instant
    else:
      if f_instant > f_low:
        raise Warning("starting frequency is "+str(f_instant))
      else:
        pass


  #!!!!!!!!!!!!!!!!!!!!!!!!!!!!!!!!!!!!!!!!!
  def amp_phase(self,h):
    """Get amplitude and phase of waveform, h = A*exp(i*phi)"""
    return _gwtools.amp_phase(h)


  #!!!!!!!!!!!!!!!!!!!!!!!!!!!!!!!!!!!!!!!!!
  def phi_merger(self,h):
    """Phase of mode at amplitude's discrete peak. h = A*exp(i*phi)."""

    amp, phase = self.amp_phase(h)
    argmax_amp = np.argmax(amp)

    return phase[argmax_amp]


  #!!!!!!!!!!!!!!!!!!!!!!!!!!!!!!!!!!!!!!!!!
  def adjust_merger_phase(self,h,phiref):
    """Modify GW mode's phase such that at time of amplitude peak, t_peak, we have phase(t_peak) = phiref"""

    phimerger = self.phi_merger(h)
    phiadj    = phiref - phimerger

    return _gwtools.modify_phase(h,phiadj)


  #!!!!!!!!!!!!!!!!!!!!!!!!!!!!!!!!!!!!!!!!!
  def timer(self,M_eval=None,dist_eval=None,phi_ref=None,f_low=None,times=None):
    """average time to evaluate surrogate waveforms. """

    qmin, qmax = self.fit_interval
    ran = np.random.uniform(qmin, qmax, 1000)

    import time
    tic = time.time()
    if M_eval is None:
      for i in ran:
        hp, hc = self._h_sur(i)
    else:
      for i in ran:
        t, hp, hc = self.__call__(i,M_eval,dist_eval,phi_ref,f_low,times)

    toc = time.time()
    print('Timing results (results quoted in seconds)...')
    print('Total time to generate 1000 waveforms = ',toc-tic)
    print('Average time to generate a single waveform = ', (toc-tic)/1000.0)
    pass

	
  #!!!!!!!!!!!!!!!!!!!!!!!!!!!!!!!!!!!!!!!!!
  def time(self, units=None,M=None,dt=None):
    """Return the set of time samples at which the surrogate is defined.
       If dt is supplied, return the requested uniform grid.

      INPUT (all optional)
      =====
      units --- None:        time in geometric units, G=c=1
                'mks'        time in seconds
                'solarmass': time in solar masses
      M     --- Mass (in units of solar masses).
      dt    --- delta T

      OUTPUT
      ======
      1) units = M = None:   Return time samples at which the surrogate as built for.
      2) units != None, M=:  Times after we convert from surrogate's self.t_units to units.
                             If units = 'mks' and self.t_units='TOverMtot' then M must
                             be supplied to carry out conversion.
      3) dt != None:         Return time grid as np.arange(t[0],t[-1],dt)"""


    if units is None:
      t = self.times
    elif (units == 'mks') and (self.t_units == 'TOverMtot'):
      assert(M!=None)
      t = (_gwtools.Msuninsec*M) * self.times
    else:
      raise ValueError('Cannot compute times')

    if dt is None:
      return t
    else:
      return np.arange(t[0],t[-1],dt)

  #!!!!!!!!!!!!!!!!!!!!!!!!!!!!!!!!!!!!!!!!!
  def basis(self, i, flavor='waveform'):
    """compute the ith cardinal, orthogonal, or waveform basis."""

    if self.surrogate_mode_type  == 'waveform_basis':

      if flavor == 'cardinal':
        basis = self.B[:,i]
      elif flavor == 'orthogonal':
        basis = np.dot(self.B,self.V)[:,i]
      elif flavor == 'waveform':
        E = np.dot(self.B,self.V)
        basis = np.dot(E,self.R)[:,i]
      else:
        raise ValueError("Not a valid basis type")

    elif self.surrogate_mode_type  == 'amp_phase_basis':
        raise ValueError("Not coded yet")

    return basis

  # TODO: basis resampling should be unified.
  #!!!!!!!!!!!!!!!!!!!!!!!!!!!!!!!!!!!!!!!!!
  # TODO: ext should be passed from __call__
  def resample_B(self, times, ext=1):
    """resample the empirical interpolant operator, B, at the input time samples"""

    evaluations = np.array([_splev(times, self.reB_spline_params[jj],ext=ext)  \
             + 1j*_splev(times, self.imB_spline_params[jj],ext=ext) for jj in range(self.B.shape[1])]).T

    # allow for extrapolation if very close to surrogate's temporal interval
    t0 = self.times[0]
    if (np.abs(times[0] - t0) < t0 * 1.e-12) or (t0==0 and np.abs(times[0] - t0) <1.e-12):
      evaluations[0] = np.array([_splev(times[0], self.reB_spline_params[jj],)  \
             + 1j*_splev(times[0], self.imB_spline_params[jj]) for jj in range(self.B.shape[1])]).T
    
    return evaluations

  #!!!!!!!!!!!!!!!!!!!!!!!!!!!!!!!!!!!!!!!!!
  # TODO: ext should be passed from __call__
  def resample_B_1(self, times, ext=1):
    """resample the B_1 basis at the input time samples"""

    evaluations = np.array([_splev(times, self.B1_spline_params[jj],ext=1) for jj in range(self.B_1.shape[1])]).T

    # allow for extrapolation if very close to surrogate's temporal interval
    if np.abs(times[0] - self.times[0])/self.times[0] < 1.e-12:
      evaluations[0] = np.array([_splev(times[0], self.B1_spline_params[jj],ext=1) for jj in range(self.B_1.shape[1])]).T
    
    return evaluations

  #!!!!!!!!!!!!!!!!!!!!!!!!!!!!!!!!!!!!!!!!!
  # TODO: ext should be passed from __call__
  def resample_B_2(self, times, ext=1):
    """resample the B_2 basis at the input samples"""

    evaluations = np.array([_splev(times, self.B2_spline_params[jj],ext=1) for jj in range(self.B_2.shape[1])]).T

    # allow for extrapolation if very close to surrogate's temporal interval
    if np.abs(times[0] - self.times[0])/self.times[0] < 1.e-12:
      evaluations[0] = np.array([_splev(times[0], self.B2_spline_params[jj],ext=1) for jj in range(self.B_2.shape[1])]).T
    
    return evaluations


  #!!!!!!!!!!!!!!!!!!!!!!!!!!!!!!!!!!!!!!!!!
  def plot_rb(self, i, showQ=True):
    """plot the ith reduced basis waveform"""

    # Compute surrogate approximation of RB waveform
    basis = self.basis(i)
    fig   = _plot_pretty(self.times,[basis.real,basis.imag])

    if showQ:
      plt.show()
    
    # Return figure method to allow for saving plot with fig.savefig
    return fig


  #!!!!!!!!!!!!!!!!!!!!!!!!!!!!!!!!!!!!!!!!!
  def plot_sur(self, q_eval, timeM=False, htype='hphc', flavor='linear', color='k', linestyle=['-', '--'], \
                label=['$h_+(t)$', '$h_-(t)$'], legendQ=False, showQ=True):
    """plot surrogate evaluated at mass ratio q_eval"""

    t, hp, hc = self.__call__(q_eval)
    h = hp + 1j*hc
    
    y = {
      'hphc': [hp, hc],
      'hp': hp,
      'hc': hc,
      'AmpPhase': [np.abs(h), _gwtools.phase(h)],
      'Amp': np.abs(h),
      'Phase': _gwtools.phase(h),
      }
    
    if self.t_units == 'TOverMtot':
      xlab = 'Time, $t/M$'
    else:
      xlab = 'Time, $t$ (sec)'

    # Plot surrogate waveform
    fig = _plot_pretty(t, y[htype], flavor=flavor, color=color, linestyle=linestyle, \
                label=label, legendQ=legendQ, showQ=False)
    plt.xlabel(xlab)
    plt.ylabel('Surrogate waveform')
    
    if showQ:
      plt.show()
        
    # Return figure method to allow for saving plot with fig.savefig
    return fig
  
  
  #!!!!!!!!!!!!!!!!!!!!!!!!!!!!!!!!!!!!!!!!!
  def plot_eim_data(self, inode=None, htype='Amp', nuQ=False, fignum=1, showQ=True):
    """Plot empirical interpolation data used for performing fits in parameter"""
    
    fig = plt.figure(fignum)
    ax1 = fig.add_subplot(111)
    
    y = {
      'Amp': self.eim_amp,
      'Phase': self.eim_phase,
      }
    
    if nuQ:
      nu = _gwtools.q_to_nu(self.greedy_points)
      
      if inode is None:
        [plt.plot(nu, ee, 'ko') for ee in y[htype]]
      else:
        plt.plot(nu, y[htype][inode], 'ko')
      
      plt.xlabel('Symmetric mass ratio, $\\nu$')
    
    else:
      
      if inode is None:
        [plt.plot(self.greedy_points, ee, 'ko') for ee in y[htype]]
      else:
        plt.plot(self.greedy_points, y[htype][inode], 'ko')
      
      plt.xlabel('Mass ratio, $q$')
    
    if showQ:
      plt.show()
    
    return fig
  
  
  #!!!!!!!!!!!!!!!!!!!!!!!!!!!!!!!!!!!!!!!!!
  def plot_eim_fits(self, inode=None, htype='Amp', nuQ=False, fignum=1, num=200, showQ=True):
    """Plot empirical interpolation data and fits"""
    
    fig = plt.figure(fignum)
    ax1 = fig.add_subplot(111)
    
    fitfn = {
      'Amp': self.amp_fit_func,
      'Phase': self.phase_fit_func,
      }
    
    coeffs = {
      'Amp': self.fitparams_amp,
      'Phase': self.fitparams_phase,
      }
    
    # Plot EIM data points
    self.plot_eim_data(inode=inode, htype=htype, nuQ=nuQ, fignum=fignum, showQ=False)
    
    qs = np.linspace(self.fit_min, self.fit_max, num)
    nus = _gwtools.q_to_nu(qs)
    
    # Plot fits to EIM data points
    if nuQ:
      if inode is None:
        [plt.plot(nus, fitfn[htype](cc, qs), 'k-') for cc in coeffs[htype]]
      else:
        plt.plot(nus, fitfn[htype](coeffs[htype][inode], qs), 'k-')  
    
    else:
      if inode is None:
        [plt.plot(qs, fitfn[htype](cc, qs), 'k-') for cc in coeffs[htype]]
      else:
        plt.plot(qs, fitfn[htype](coeffs[htype][inode], qs), 'k-')
      
    if showQ:
      plt.show()
    
    return fig
  

  #!!!!!!!!!!!!!!!!!!!!!!!!!!!!!!!!!!!!!!!!!
  # TODO: strong_checking should be kwargs
  # TODO: only check once in multimode surrogates
  def check_training_interval(self, x, strong_checking=True):
    """Check if parameter value x is within the training interval."""

    x_min, x_max = self.fit_interval

    if(np.any(x < x_min) or np.any(x > x_max)):
      if strong_checking:
        raise ValueError('Surrogate not trained at requested parameter value')
      else:
        print("Warning: Surrogate not trained at requested parameter value")
        Warning("Surrogate not trained at requested parameter value")


  #!!!!!!!!!!!!!!!!!!!!!!!!!!!!!!!!!!!!!!!!!
  def get_surr_params_safe(self,x):
    """ Compute the surrogate's *internal* parameter values from the input ones, x,
        passed to __call__ with safe bounds checking.

        The function get_surr_params used in the conversion is set in SurrogateIO
        as specified by the surrogate's data value corresponding to the key PARAMETERIZATION.
        Therefore, SurrogateIO must be aware of what x is expected to be. 

          Example: The user may pass mass ratio q=x to __call__, but the
                   symmetric mass ratio x_internal = q / (1+q)^2 might parameterize the surrogate

        After the parameter change of coordinates is done, check its within the surrogate's
        training region. A training region is assumed to be an n-dim rectangle.

        x is assumed to NOT have total mass M as a parameter. ``Bare" surrogates are always dimensionless."""

    x_internal = self.get_surr_params(x)

    # TODO: this will (redundantly) check for each mode. Multimode surrogate should directly check it
    self.check_training_interval(x_internal)

    return x_internal

  #!!!!!!!!!!!!!!!!!!!!!!!!!!!!!!!!!!!!!!!!!
  def norm_eval(self, x):
    """Evaluate norm fit at parameter value x.

       Wrapper for norm evaluations called from outside of the class"""

    self.check_training_interval(x, strong_checking=True)
    x_0 = self._affine_mapper(x) # _norm_eval won't do its own affine mapping
    return self._norm_eval(x_0)

  #!!!!!!!!!!!!!!!!!!!!!!!!!!!!!!!!!!!!!!!!!
  def eim_coeffs(self, x, surrogate_mode_type):
    """Evaluate EIM coefficients at parameter value x.

       Wrapper for safe calls from outside of the class"""

    self.check_training_interval(x, strong_checking=True)
    return self._eim_coeffs(x, surrogate_mode_type)

  #### below here are "private" member functions ###
  # These routine's evaluate a "bare" surrogate, and should only be called
  # by the __call__ method 
  #
  # These routine's use x as the parameter, which could be mass ratio,
  # symmetric mass ratio, or something else. Parameterization info should
  # be supplied by surrogate's parameterization tag.

  #!!!!!!!!!!!!!!!!!!!!!!!!!!!!!!!!!!!!!!!!!
  def _affine_mapper(self, x):
    """map parameter value x to the standard interval [-1,1] if necessary."""

    x_min, x_max = self.fit_interval

    if self.affine_map == 'minus1_to_1':
      x_0 = 2.*(x - x_min)/(x_max - x_min) - 1.;
    elif self.affine_map == 'zero_to_1':
      x_0 = (x - x_min)/(x_max - x_min);
    elif self.affine_map == 'none':
      x_0 = x
    else:
      raise ValueError('unknown affine map')
    return x_0


  #!!!!!!!!!!!!!!!!!!!!!!!!!!!!!!!!!!!!!!!!!
  def _norm_eval(self, x_0):
    """Evaluate norm fit at x_0, where x_0 is the mapped parameter value.

       WARNING: this function should NEVER be called from outside the class."""

    if not self.norms:
      return 1.
    else:
      return np.array([ self.norm_fit_func(self.fitparams_norm, x_0) ])


  #!!!!!!!!!!!!!!!!!!!!!!!!!!!!!!!!!!!!!!!!!
  def _amp_eval(self, x_0):
    """Evaluate set of amplitude fits at x_0, where x_0 is the mapped parameter value.

       WARNING: this function should NEVER be called from outside the class."""

    if self.fit_type_amp == 'fast_spline_real':
      return self.amp_fit_func(self.fitparams_amp, x_0)
    else:
      return np.array([ self.amp_fit_func(self.fitparams_amp[jj,:], x_0) for jj in range(self.fitparams_amp.shape[0]) ])


  #!!!!!!!!!!!!!!!!!!!!!!!!!!!!!!!!!!!!!!!!!
  def _phase_eval(self, x_0):
    """Evaluate set of phase fit at x_0, where x_0 is the mapped parameter value.

       WARNING: this function should NEVER be called from outside the class."""

    if self.fit_type_phase == 'fast_spline_imag':
      return self.phase_fit_func(self.fitparams_phase, x_0)
    else:
      return np.array([ self.phase_fit_func(self.fitparams_phase[jj,:], x_0) for jj in range(self.fitparams_phase.shape[0]) ])


  #!!!!!!!!!!!!!!!!!!!!!!!!!!!!!!!!!!!!!!!!!
  def _eim_coeffs(self, x, surrogate_mode_type):
    """Evaluate EIM coefficients at parameter value x. x could be mass ratio, symmetric
       mass ratio or something else -- it depends on the surrogate's parameterization. 

       see __call__ for the parameterization and _h_sur for how these 
       coefficients are used. 

       If called from outside the class, check_training_interval should be used
       to determine whether x is in the training interval.

       WARNING: this function should NEVER be called from outside the class."""


    ### x to the standard interval on which the fits were performed ###
    x_0 = self._affine_mapper(x)

    ### Evaluate amp/phase/norm fits ###
    amp_eval   = self._amp_eval(x_0)
    phase_eval = self._phase_eval(x_0)
    nrm_eval   = self._norm_eval(x_0)

    if self.surrogate_mode_type  == 'waveform_basis':
      if self.fit_type_amp == 'fast_spline_real':
        h_EIM = nrm_eval * (amp_eval + 1j*phase_eval)
      else:
        h_EIM = nrm_eval*amp_eval*np.exp(1j*phase_eval) # dim_RB-vector fit evaluation of h
      return h_EIM
    elif self.surrogate_mode_type  == 'amp_phase_basis':
      if self.fit_type_amp == 'fast_spline_real':
        raise ValueError("invalid combination")
      return amp_eval, phase_eval, nrm_eval
    else: 
      raise ValueError('invalid surrogate type')

  #!!!!!!!!!!!!!!!!!!!!!!!!!!!!!!!!!!!!!!!!!
  def _h_sur(self, x, times=None):
    """Evaluate surrogate at parameter value x. x could be mass ratio, symmetric
       mass ratio or something else -- it depends on the surrogate's parameterization. 

       Returns dimensionless rh/M waveforms in units of t/M.

       This should ONLY be called by the __call__ method which accounts for 
       different parameterization choices. """


    if self.surrogate_mode_type  == 'waveform_basis':

      h_EIM = self._eim_coeffs(x, 'waveform_basis')

      if times is None:
        surrogate = np.dot(self.B, h_EIM)
      else:
        surrogate = np.dot(self.resample_B(times), h_EIM)

      #surrogate = nrm_eval * surrogate

    elif self.surrogate_mode_type  == 'amp_phase_basis':

      amp_eval, phase_eval, nrm_eval = self._eim_coeffs(x, 'amp_phase_basis')

      if times is None:
        sur_A = np.dot(self.B_1, amp_eval)
        sur_P = np.dot(self.B_2, phase_eval)
      else:
        #sur_A = np.dot(np.array([_splev(times, self.B1_spline_params[jj],ext=1) for jj in range(self.B_1.shape[1])]).T, amp_eval)
        #sur_P = np.dot(np.array([_splev(times, self.B2_spline_params[jj],ext=1) for jj in range(self.B_2.shape[1])]).T, phase_eval)
        sur_A = np.dot(self.resample_B_1(times), amp_eval)
        sur_P = np.dot(self.resample_B_2(times), phase_eval)

      surrogate = nrm_eval * sur_A * np.exp(1j*sur_P)


    else:
      raise ValueError('invalid surrogate type')


    hp = surrogate.real
    #hp = hp.reshape([self.time_samples,])
    hc = surrogate.imag
    #hc = hc.reshape([self.time_samples,])

    return hp, hc


def CreateManyEvaluateSingleModeSurrogates(path, deg, ell_m, excluded, enforce_orbital_plane_symmetry):
  """For each surrogate mode an EvaluateSingleModeSurrogate class
     is created.

     INPUT
     =====
     path: the path to the surrogate
     deg: the degree of the splines representing the basis (default 3, cubic)
     ell_m: A list of (ell, m) modes to load, for example [(2,2),(3,3)].
            None (default) loads all modes.
     excluded: A list of (ell, m) modes to skip loading.
        The default ('DEFAULT') excludes any modes with an 'EXCLUDED' dataset.
        Use [] or None to load these modes as well.
     enforce_orbital_plane_symmetry: If set to True an exception is raised if the 
        surrogate data contains negative modes. This can be used to gaurd against
        mixing spin-aligned and precessing surrogates...which have different
        evaluation patterns for m<0.

     Returns single_mode_dict. Keys are (ell, m) mode and value is an
     instance of EvaluateSingleModeSurrogate."""


  if excluded is None:
    excluded = []

  ### fill up dictionary with single mode surrogate class ###
  single_mode_dict = dict()

  # Load HDF5 or Text surrogate data depending on input file extension
  if type(path) == h5py._hl.files.File:
    ext = 'h5'
    filemode = path.mode
  else:
    ext = path.split('.')[-1]
    filemode = 'r'

  # path, excluded 
  if ext == 'hdf5' or ext == 'h5':
      
    if filemode not in ['r+', 'w']:
      fp = h5py.File(path, filemode)

      ### compile list of excluded modes ###
      if type(excluded) == list:
        exc_modes = excluded
      elif excluded == 'DEFAULT':
        exc_modes = []
      else:
        raise ValueError('Invalid excluded option: %s'%excluded)
      for kk, vv in fp.items():  # inefficient on Py2
        if 'EXCLUDED' in vv:
          splitkk = kk.split('_')
          if splitkk[0][0] == 'l' and splitkk[1][0] == 'm':
            ell = int(splitkk[0][1])
            emm = int(splitkk[1][1:])
            if excluded == 'DEFAULT':
              exc_modes.append((ell,emm))
            elif not (ell, emm) in exc_modes:
              print("Warning: Including mode (%d,%d) which is excluded by default"%(ell, emm))
       ### compile list of available modes ###
      if ell_m is None:
        mode_keys = []
        for kk in fp.keys(): # Py2 list, Py3 iterator
          splitkk = kk.split('_')
          if splitkk[0][0] == 'l' and splitkk[1][0] == 'm':
            ell = int(splitkk[0][1])
            emm = int(splitkk[1][1:])
            if not (ell, emm) in exc_modes:
              mode_keys.append((ell,emm))
      else:
        mode_keys = []
        for i, mode in enumerate(ell_m):
          if mode in exc_modes:
            print("WARNING: Mode (%d,%d) is both included and excluded! Excluding it."%mode) 
          else:
            mode_keys.append(mode)

      # If we are using orbital symmetry, make sure we aren't loading any negative m modes
      if enforce_orbital_plane_symmetry:
        for ell, emm in mode_keys:
          if emm < 0:
            raise Exception("When using enforce_orbital_plane_symmetry, do not load negative m modes!")

       ### load the single mode surrogates ###
      for mode_key in mode_keys:
        assert(mode_keys.count(mode_key)==1)
        mode_key_str = 'l'+str(mode_key[0])+'_m'+str(mode_key[1])
        print("loading surrogate mode... " + mode_key_str)
        single_mode_dict[mode_key] = \
          EvaluateSingleModeSurrogate(fp,subdir=mode_key_str+'/',closeQ=False)
      fp.close()

  else:
    ### compile list of available modes ###
    # assumes (i) single mode folder format l#_m#_ 
    #         (ii) ell<=9, m>=0
    import os
    for single_mode in _list_folders(path,'l'):
      ell = int(single_mode[1])
      emm = int(single_mode[4])
      mode_key = (ell,emm)
      if (ell_m is None) or (mode_key in ell_m):
        if ((type(excluded) == list and not mode_key in excluded) or
            (excluded == 'DEFAULT' and not
             os.path.isfile(path+single_mode+'/EXCLUDED.txt'))):
          assert(mode_key not in single_mode_dict)
          if os.path.isfile(path+single_mode+'/EXCLUDED.txt'):
            print("Warning: Including mode (%d,%d) which is excluded by default"%(ell, emm))
          if enforce_orbital_plane_symmetry and emm < 0:
            raise Exception("When using enforce_orbital_plane_symmetry, do not load negative m modes!")

          print("loading surrogate mode... "+single_mode[0:5])
          single_mode_dict[mode_key] = \
            EvaluateSingleModeSurrogate(path+single_mode+'/')
    ### check all requested modes have been loaded ###
    if ell_m is not None:
      for tmp in ell_m:
        try:
          single_mode_dict[tmp]
        except KeyError:
          print('Could not find mode '+str(tmp))
 
  return single_mode_dict


##############################################
class EvaluateSurrogate():
  """Evaluate multi-mode surrogates"""

  #!!!!!!!!!!!!!!!!!!!!!!!!!!!!!!!!!!!!!!!!!
  def __init__(self, path, deg=3, ell_m=None, excluded='DEFAULT', use_orbital_plane_symmetry=True):
    """Loads a surrogate.

    path: the path to the surrogate
    deg: the degree of the splines representing the basis (default 3, cubic). 
        Unless there is good reason to use deg !=3 one should not change this.
        Some surrogates (e.g. 4d2s) are validated with this in mind.
    ell_m: A list of (ell, m) modes to load, for example [(2,2),(3,3)].
        None (default) loads all modes.
    excluded: A list of (ell, m) modes to skip loading.
        The default ('DEFAULT') excludes any modes with an 'EXCLUDED' dataset.
        Use [] or None to load these modes as well.
    use_orbital_plane_symmetry: If set to true (i) CreateManyEvaluateSingleModeSurrogates
        will explictly check that m<0 do not exist in the data file and (ii) m<0 modes
        are inferred from m>0 modes. If set to false no symmetry is assumed -- typical
        of precessing models. When False, fake_neg_modes must be false."""

    self.single_mode_dict = \
      CreateManyEvaluateSingleModeSurrogates(path, deg, ell_m, excluded, use_orbital_plane_symmetry)

    self.use_orbital_plane_symmetry = use_orbital_plane_symmetry

    ### Load/deduce multi-mode surrogate properties ###
    #if filemode not in ['r+', 'w']:      
    if len(self.single_mode_dict) == 0:
      raise IOError('Modes not found. Mode subdirectories begins with l#_m#_')

    
    first_mode_surr = self.single_mode_dict[list(self.single_mode_dict.keys())[0]]
                                            
    ### Check single mode temporal grids are collocated -- define common grid ###
    grid_shape = first_mode_surr.time().shape
    for key in list(self.single_mode_dict.keys()):
      tmp_shape = self.single_mode_dict[key].time().shape
      if(grid_shape != tmp_shape):
        raise ValueError('inconsistent single mode temporal grids')  
        
    # common time grid for all modes
    self.time_grid = first_mode_surr.time

    ### Check single mode surrogates have the same parameterization ###
    # TODO: if modes use different parameterization -- better to let modes handle this?
    training_parameter_range = first_mode_surr.fit_interval
    parameterization = first_mode_surr.get_surr_params
    for key in list(self.single_mode_dict.keys()):
      tmp_range = self.single_mode_dict[key].fit_interval
      tmp_parameterization = self.single_mode_dict[key].get_surr_params
      if(np.max(np.abs(tmp_range - training_parameter_range)) != 0):
        raise ValueError('inconsistent single mode parameter grids')  
      if(tmp_parameterization != parameterization):
        raise ValueError('inconsistent single mode parameterizations') 
    # common parameter interval and parameterization for all modes 
    # use newer parameter space class for common interface
    pd = ParamDim(name='unknown parmater', 
                  min_val=training_parameter_range[0],
                  max_val=training_parameter_range[1])
    self.param_space = ParamSpace(name='unknown', params=[pd])
    self.parameterization = parameterization
    
    print("Surrogate interval",training_parameter_range)
    print("Surrogate time grid",self.time_grid())
    print("Surrogate parameterization"+self.parameterization.__doc__)

  #!!!!!!!!!!!!!!!!!!!!!!!!!!!!!!!!!!!!!!!!!
  def __call__(self, q, M=None, dist=None, theta=None,phi=None,
                     z_rot=None, f_low=None, times=None,
                     units='dimensionless',
                     ell=None, m=None, mode_sum=True,fake_neg_modes=True):
    """Return surrogate evaluation for...

      INPUT
      =====
      q              --- binary parameter values EXCLUDING total mass M.
                         In 1D, mass ratio (dimensionless) must be supplied.
                         In nD, the surrogate's internal parameterization is assumed.
      M              --- total mass (solar masses) 
      dist           --- distance to binary system (megaparsecs)
      theta/phi      --- evaluate hp and hc modes at this location on sphere
      z_rot          --- physical rotation about angular momentum (z-)axis (radians)
      flow           --- instantaneous initial frequency, will check if flow_surrogate < flow mode-by-mode
      times          --- array of times at which surrogate is to be evaluated
      units          --- units ('mks' or 'dimensionless') of input array of time samples
      ell            --- list or array of N ell modes to evaluate for (if none, all modes are returned)
      m              --- for each ell, supply a matching m value 
      mode_sum       --- if true, all modes are summed, if false all modes are returned in an array
      fake_neg_modes --- if true, include m<0 modes deduced from m>0 mode. all m in [ell,m] input should be non-negative

      NOTE: if only requesting one mode, this should be ell=[2],m=[2]

       Note about Angles
       =================
       For circular orbits, the binary's orbital angular momentum is taken to
       be the z-axis. Theta and phi is location on the sphere relative to this 
       coordinate system. """


    if (not self.use_orbital_plane_symmetry) and fake_neg_modes:
      raise ValueError("if use_orbital_plane_symmetry is not assumed, it is not possible to fake m<0 modes")

    ### deduce single mode dictionary keys from ell, m and fake_neg_modes input ###
    modes_to_evaluate = self.generate_mode_eval_list(ell,m,fake_neg_modes)

    if mode_sum and (theta is None and phi is None) and len(modes_to_evaluate)!=1:
      raise ValueError('Trying to sum modes without theta and phi is a strange idea')

    ### if mode_sum false, return modes in a sensible way ###
    if not mode_sum:
      modes_to_evaluate = self.sort_mode_list(modes_to_evaluate)

    # Modes actually modeled by the surrogate. We will fake negative m
    # modes later if needed. 
    modeled_modes = self.all_model_modes(False)

    ### allocate arrays for multimode polarizations ###
    if mode_sum:
      hp_full, hc_full = self._allocate_output_array(times,1,mode_sum)
    else:
      hp_full, hc_full = self._allocate_output_array(times,len(modes_to_evaluate),mode_sum)

    ### loop over all evaluation modes ###
    # TODO: internal workings are simplified if h used instead of (hc,hp)
    ii = 0
    for ell,m in modes_to_evaluate:

      ### if the mode is modelled, evaluate it. Otherwise its zero ###
      is_modeled = (ell,m) in modeled_modes
      neg_modeled = (ell,-m) in modeled_modes
      if is_modeled or (neg_modeled and fake_neg_modes):

        if is_modeled:
          t_mode, hp_mode, hc_mode = self.evaluate_single_mode(q,M,dist,f_low,times,units,ell,m)
        else: # then we must have neg_modeled=True and fake_neg_modes=True
          t_mode, hp_mode, hc_mode = self.evaluate_single_mode_by_symmetry(q,M,dist,f_low,times,units,ell,m)

        if z_rot is not None:
          h_tmp   = _gwtools.modify_phase(hp_mode+1.0j*hc_mode,z_rot*m)
          hp_mode = h_tmp.real
          hc_mode = h_tmp.imag

        # TODO: should be faster. integrate this later on
        #if fake_neg_modes and m != 0:
        #  hp_mode_mm, hc_mode_mm = self._generate_minus_m_mode(hp_mode,hc_mode,ell,m)
        #  hp_mode_mm, hc_mode_mm = self.evaluate_on_sphere(ell,-m,theta,phi,hp_mode_mm,hc_mode_mm)

        hp_mode, hc_mode = self.evaluate_on_sphere(ell,m,theta,phi,hp_mode,hc_mode)

        if mode_sum:
          hp_full = hp_full + hp_mode
          hc_full = hc_full + hc_mode
          #if fake_neg_modes and m != 0:
          #  hp_full = hp_full + hp_mode_mm
          #  hc_full = hc_full + hc_mode_mm
        else:
          if len(modes_to_evaluate)==1:
            hp_full[:] = hp_mode[:]
            hc_full[:] = hc_mode[:]
          else: 
            hp_full[:,ii] = hp_mode[:]
            hc_full[:,ii] = hc_mode[:]
      else:
        warning_str = "Your mode (ell,m) = ("+str(ell)+","+str(m)+") is not available!"
        raise Warning(warning_str)

      
      ii+=1

    if mode_sum:
      return t_mode, hp_full, hc_full #assumes all mode's have same temporal grid
    else: # helpful to have (l,m) list for understanding mode evaluations
      return modes_to_evaluate, t_mode, hp_full, hc_full


  #!!!!!!!!!!!!!!!!!!!!!!!!!!!!!!!!!!!!!!!!!
  def evaluate_on_sphere(self,ell,m,theta,phi,hp_mode,hc_mode):
    """evaluate on the sphere"""

    if theta is not None: 
      #if phi is None: phi = 0.0
      if phi is None: raise ValueError('phi must have a value')
      sYlm_value =  _sYlm(-2,ll=ell,mm=m,theta=theta,phi=phi)
      h = sYlm_value*(hp_mode + 1.0j*hc_mode)
      hp_mode = h.real
      hc_mode = h.imag

    return hp_mode, hc_mode

  #!!!!!!!!!!!!!!!!!!!!!!!!!!!!!!!!!!!!!!!!!
  def evaluate_single_mode(self,q, M, dist, f_low, times, units,ell,m):
    """ light wrapper around single mode evaluator"""

    t_mode, hp_mode, hc_mode = self.single_mode_dict[(ell,m)](q, M, dist, None, f_low, times,
                                                              units,singlemode_call=False)

    return t_mode, hp_mode, hc_mode


  #!!!!!!!!!!!!!!!!!!!!!!!!!!!!!!!!!!!!!!!!!
  def evaluate_single_mode_by_symmetry(self,q, M, dist, f_low, times, units,ell,m):
    """ evaluate m<0 mode from m>0 mode and relationship between these"""

    if m<0:
      t_mode, hp_mode, hc_mode = self.evaluate_single_mode(q, M, dist, f_low, times, units,ell,-m)
      hp_mode, hc_mode         = self._generate_minus_m_mode(hp_mode,hc_mode,ell,-m)
    else:
      raise ValueError('m must be negative.')

    return t_mode, hp_mode, hc_mode


  #!!!!!!!!!!!!!!!!!!!!!!!!!!!!!!!!!!!!!!!!!
  def generate_mode_eval_list(self,ell=None,m=None,minus_m=False):
    """generate list of (ell,m) modes to evaluate for.

      1) ell=m=None: use all available model modes
      2) ell=NUM, m=None: all modes up to ell_max = NUM. unmodelled modes set to zero
      3) list of [ell], [m] pairs: only use modes (ell,m). unmodelled modes set to zero 
         ex: ell=[3,2] and m=[2,2] generates a (3,2) and (2,2) mode.

      These three options produce a list of (ell,m) modes.

      Set minus_m=True to generate m<0 modes from m>0 modes."""

    ### generate list of nonnegative m modes to evaluate for ###
    if ell is None and m is None:
      modes_to_eval = self.all_model_modes()
    elif m is None:
      LMax = ell
      modes_to_eval = []
      for L in range(2,LMax+1):
        for emm in range(0,L+1):
          modes_to_eval.append((L,emm))
    else: # neither pythonic nor fast
      #modes_to_eval = [(x, y) for x in ell for y in m]
      modes_to_eval = []
      for ii in range(len(ell)):
        modes_to_eval.append((ell[ii],m[ii]))

    ### if m<0 requested, build these from m>=0 list ###
    if minus_m:
      modes_to_eval = self._extend_mode_list_minus_m(modes_to_eval)

    return modes_to_eval

  #!!!!!!!!!!!!!!!!!!!!!!!!!!!!!!!!!!!!!!!!!
  def sort_mode_list(self,mode_list):
    """sort modes as (2,-2), (2,-1), ..., (2,2), (3,-3),(3,-2)..."""

    from operator import itemgetter

    mode_list = sorted(mode_list, key=itemgetter(0,1))
    return mode_list


  #!!!!!!!!!!!!!!!!!!!!!!!!!!!!!!!!!!!!!!!!!
  def all_model_modes(self,minus_m=False):
    """ from single mode keys deduce all available model modes.
        If minus_m=True, include (ell,-m) whenever (ell,m) is available ."""

    model_modes = [(ell,m) for ell,m in self.single_mode_dict.keys()] # Py2 list, Py3 iterator

    if minus_m:
      model_modes = self._extend_mode_list_minus_m(model_modes)

    return model_modes


  #!!!!!!!!!!!!!!!!!!!!!!!!!!!!!!!!!!!!!!!!!
  def single_mode(self,mode):
    """ Returns a single-mode object for mode=(ell,m).
        This object stores information for the (ell,m)-mode surrogate"""
    return self.single_mode_dict[mode] 


  #!!!!!!!!!!!!!!!!!!!!!!!!!!!!!!!!!!!!!!!!!
  def match_surrogate(self, t_ref,h_ref,q, M=None, dist=None, theta=None,\
                     t_ref_units='dimensionless',ell=None,m=None,fake_neg_modes=True,\
                     t_low_adj=.0125,t_up_adj=.0125,speed='slow'):
    """ match discrete complex polarization (t_ref,h_ref) to surrogate waveform for 
        given input values. Inputs have same meaning as those passed to __call__

        Minimization (i.e. match) over time shifts and z-axis rotations"""

    # TODO: routine only works for hp,hc evaluated on the sphere. should extend to modes

    if (M is None and t_ref_units=='mks') or (M is not None and t_ref_units=='dimensionless'):
      raise ValueError('surrogate evaluations and reference temporal grid are inconsistent')


    if speed == 'slow': # repeated calls to surrogate evaluation routines

      ### setup minimization problem -- deduce common time grid and approximate minimization solution from discrete waveform ###
      time_sur,hp,hc = self.__call__(q=q,M=M,dist=dist,theta=theta,phi=0.0,\
                                  times=self.time_all_modes(), units='dimensionless',ell=ell,m=m,fake_neg_modes=fake_neg_modes)
      h_sur =  hp + 1.0j*hc

      # TODO: this deltaPhi is overall phase shift -- NOT a good guess for minimizations
      junk1, h2_eval, common_times, deltaT, deltaPhi = \
         _gwtools.setup_minimization_from_discrete_waveforms(time_sur,h_sur,t_ref,h_ref,t_low_adj,t_up_adj)

      ### (tc,phic)-parameterized waveform function to induce a parameterized norm ###
      def parameterized_waveform(x):
        tc   = x[0]
        phic = x[1]
        times = _gwtools.coordinate_time_shift(common_times,tc)        
        times,hp,hc = self.__call__(q=q,M=M,dist=dist,theta=theta,phi=phic,\
                                  times=times, units=t_ref_units,ell=ell,m=m,fake_neg_modes=fake_neg_modes)
        return hp + 1.0j*hc

    elif speed == 'fast': # build spline interpolant of modes, evaluate the interpolant

      modes_to_evaluate, t_mode, hp_full, hc_full = self.__call__(q=q,M=M,dist=dist,ell=ell,m=m,mode_sum=False,fake_neg_modes=fake_neg_modes)
      h_sphere = _gwtools.h_sphere_builder(modes_to_evaluate, hp_full, hc_full, t_mode)

      hp,hc=h_sphere(t_mode,theta=theta, phi=0.0, z_rot=None, psi_rot=None)
      h1=hp+1.0j*hc

      junk1, h2_eval, common_times, deltaT, deltaPhi = \
          _gwtools.setup_minimization_from_discrete_waveforms(t_mode,h1,t_ref,h_ref,t_low_adj,t_up_adj)
      parameterized_waveform = _gwtools.generate_parameterize_waveform(common_times,h_sphere,'h_sphere',theta)

    else:
      raise ValueError('not coded yet')

    ### solve minimization problem ###
    [guessed_norm,min_norm], opt_solution, hsur_align = \
      _gwtools.minimize_waveform_match(parameterized_waveform,\
                                      h2_eval,_gwtools.euclidean_norm_sqrd,\
                                      [deltaT,-deltaPhi/2.0],'nelder-mead')


    return min_norm, opt_solution, [common_times, hsur_align, h2_eval]


  #!!!!!!!!!!!!!!!!!!!!!!!!!!!!!!!!!!!!!!!!!
  def h_sphere_builder(self, q, M=None,dist=None,ell=None,m=None):
    """Returns a function for evaluations of h(t,theta,phi;q,M,d) which include 
       all available modes. 

       This new function h(t,theta,phi;q,M,d)
       can be evaluated for rotations about z-axis and at any set of 
       points on the sphere. modes_to_evalute are also returned"""

    modes_to_evaluate, t_mode, hp_full, hc_full = \
      self(q=q, M=M, dist=dist, mode_sum=False,ell=ell,m=m)

    h_sphere = _gwtools.h_sphere_builder(modes_to_evaluate, hp_full, hc_full, t_mode)
    
    return h_sphere, modes_to_evaluate,


  #### below here are "private" member functions ###
  # These routine's carry out inner workings of multimode surrogate
  # class (such as memory allocation)

  #!!!!!!!!!!!!!!!!!!!!!!!!!!!!!!!!!!!!!!!!!
  def _allocate_output_array(self, times, num_modes, mode_sum):
    """ allocate memory for result of hp, hc.

    Input
    =====
    times     --- array of time samples. None if using default
    num_modes --- number of harmonic modes (cols). set to 1 if summation over modes
    mode_sum  --- whether or not modes will be summed over (see code for why necessary)"""


    # Determine the number of time samples #
    if (times is not None):
      sample_size = times.shape[0]
    else:
      sample_size = self.time_grid().shape[0]

    # TODO: should the dtype be complex?
    if(num_modes==1): # return as vector instead of array
      hp_full = np.zeros(sample_size)
      hc_full = np.zeros(sample_size)
    else:
      hp_full = np.zeros((sample_size,num_modes))
      hc_full = np.zeros((sample_size,num_modes))

    return hp_full, hc_full


  #!!!!!!!!!!!!!!!!!!!!!!!!!!!!!!!!!!!!!!!!!
  def _generate_minus_m_mode(self,hp_mode,hc_mode,ell,m):
    """ For m>0 positive modes hp_mode,hc_mode use h(l,-m) = (-1)^l h(l,m)^*
        to compute the m<0 mode. 

  See Eq. 78 of Kidder,Physical Review D 77, 044016 (2008), arXiv:0710.0614v1 [gr-qc]."""

    if (m<=0):
      raise ValueError('m must be nonnegative. m<0 will be generated for you from the m>0 mode.')
    else:
      hp_mode =   np.power(-1,ell) * hp_mode
      hc_mode = - np.power(-1,ell) * hc_mode

    return hp_mode, hc_mode


  #!!!!!!!!!!!!!!!!!!!!!!!!!!!!!!!!!!!!!!!!!
  def _extend_mode_list_minus_m(self,mode_list):
    """ from list of [(ell,m)] pairs return a new list which includes m<0 too."""

    positive_modes = list(mode_list)
    for ell,m in positive_modes:
      if m>0:
        mode_list.append((ell,-m))
      if m<0:
        raise ValueError('your list already has negative modes!')

    return mode_list


####################################################
# TODO: loop over all data defined in IO class
def CompareSingleModeSurrogate(sur1,sur2):
  """ Compare data defining two surrogates"""

  agrees = []
  different = []
  no_check = []

  for key in sur1.__dict__.keys(): # Py2 list, Py3 iterator

    result = "Checking attribute %s... "%str(key)

    # surrogate data (ie numbers or array of numbers) 
    if key in ['B','V','R','fitparams_phase','fitparams_amp',\
               'fitparams_norm','greedy_points','eim_indices',\
               'time_info','fit_interval','tmin','tmax',\
               'modeled_data','fits_required','dt','times',\
               'fit_min','fit_max']:

      if np.max(np.abs(sur1.__dict__[key] - sur2.__dict__[key])) != 0:
        different.append(key)
      else:
        agrees.append(key)

    # surrogate tags (ie strings)
    elif key in ['fit_type_phase','fit_type_amp','fit_type_norm',\
                 'parameterization','affine_map','surrogate_mode_type',
                 't_units','surrogate_units','norms']:

      if sur1.__dict__[key] == sur2.__dict__[key]:
        agrees.append(key)
      else:
        different.append(key)

    else:
      no_check.append(key)

  print("Agrees:")
  print(agrees)
  print("Different:")
  print(different)
  print("Did not check:")
  print(no_check)










class SurrogateEvaluator(object):
    """
    Class to load and evaluate generic surrogate models.
    Each derived class should do the following:
        1. Choose domain_type as 'Time' or 'Frequency'.
        2. Set keywords for model, see
            self._check_keywords_and_set_defaults.default_keywords for allowed
            keywords.
        3. define _load_dimless_surrogate(), this should return an object that
            returns dimensionless domain, modes and dynamics.
        4. define _get_intrinsic_parameters(), this should put all intrinsic
            parameters into a single array.
        4. define soft_param_lims and hard_param_lims, the limits for
            parameters beyond which warnings/errors are raised.
    See NRHybSur3dq8 for an example.
    """

    def __init__(self, name, domain_type, keywords, soft_param_lims, \
        hard_param_lims):
        """
        name:           Name of the surrogate
        domain_type:    'Time' or 'Frequency'
        keywords:       keywords for this model. For allowed keys see
                        self._check_keywords_and_set_defaults.default_keywords.
                        If keywords['Precessing'] = False, will automatically
                        determine the m<0 modes from the m>0 modes.
        soft_param_lims: Parameter bounds beyond which a warning is raised.
        hard_param_lims: Parameter bounds beyond which an error is raised.
                         Should be in format [qMax, chimax]
                         Setting soft_param_lims/hard_param_lims to None will
                         skip that particular check.
        """
        self.name = name

        # load the dimensionless surrogate
        self._sur_dimless = self._load_dimless_surrogate()

        self._domain_type = domain_type
        if self._domain_type not in ['Time', 'Frequency']:
            raise Exception('Invalid domain_type.')

        # Get some useful keywords, set missing keywords to default values
        self.keywords = keywords
        self._check_keywords_and_set_defaults()

        self.soft_param_lims = soft_param_lims
        self.hard_param_lims = hard_param_lims

        print('Loaded %s model'%self.name)


    def _load_dimless_surrogate(self):
        """
        This function, which must be overriden for each derived class of
        SurrogateEvaluator, handles the loading of the dimensionless surrogate.
        This should return the loaded surrogate.
        The loaded surrogate should have a __call__ function that returns the
        dimensionless time/frequency array and dimensionless waveform modes.
        The return value of this functions will be stored as
        self._sur_dimless()
        The __call__ function of self._sur_dimless() should take all inputs
        passed to self._sur_dimless() in the __call__ function of this class.
        See NRHybSur3dq8 for an example.
        """
        raise NotImplementedError("Please override me.")


    def _get_intrinsic_parameters(self, q, chiA0, chiB0, precessing_opts,
            tidal_opts, par_dict):
        """
        This function, which must be overriden for each derived class of
        SurrogateEvaluator, puts all intrinsic parameters of the surrogate
        into a single array.
        For example:
            For NRHybSur3dq8: x = [q, chiAz, chiBz].
            For NRSur7dq4: x = [q, chiA, chiB], where chiA/chiB are vectors of
                size 3.
        """
        raise NotImplementedError("Please override me.")


    def _check_keywords_and_set_defaults(self):
        """ Does some sanity checks on self.keywords.
            If any of the default_keywords are not specified, updates
            self.keywords to have these default values.
        """
        default_keywords = {
            'Precessing': False,
            'Eccentric': False,
            'Tidal': False,
            'Hybridized': False,
            'nonGR': False,     # We will get there
            }

        # Sanity checks
        if type(self.keywords) != dict:
            raise Exception("Invalid type for self.keywords")
        for key in self.keywords.keys():
            if type(self.keywords[key]) != bool:
                raise Exception("Invalid type for key=%s in self.keywords"%key)
            if key not in default_keywords.keys():
                raise Exception('Invalid key %s in self.keywords'%(key))

        # set to default if keword not specified
        for key in default_keywords:
            if key not in self.keywords.keys():
                self.keywords[key] = default_keywords[key]


    def _check_params(self, q, chiA0, chiB0, precessing_opts, tidal_opts,
            par_dict):
        """ Checks that the parameters are valid.

            Raises a warning if outside self.soft_param_lims and
            raises an error if outside self.hard_param_lims.
            If these are None, skips the checks.

            Also some sanity checks for precessing and tidal models.
        """
        ## Allow violations within this value.
        # Sometimes, chi can be 1+1e-16 due to machine precision limitations,
        # this will ignore such cases
        grace = 1e-14

        chiAmag = np.linalg.norm(chiA0)
        chiBmag = np.linalg.norm(chiB0)

        if not self.keywords['Precessing']:
            if (np.linalg.norm(chiA0[:2]) > grace
                    or np.linalg.norm(chiB0[:2]) > grace):
                raise Exception('Got precessing spins for a nonprecessing '
                    'model')

            if precessing_opts is not None:
                raise Exception('precessing_opts should be None for '
                        'nonprecessing models')


        if self.keywords['Tidal']:
            if (tidal_opts is None) or (('Lambda1' not in tidal_opts.keys())
                    or ('Lambda2' not in tidal_opts.keys())):
                raise Exception('Tidal parameters Lambda1 and Lambda2 should '
                        'be passed through tidal_opts for this model.')
        else:
            if tidal_opts is not None:
                raise Exception('tidal_opts should be None for nontidal '
                        'models')


        # Extrapolation checks
        if self.hard_param_lims is not None:
            qMax = self.hard_param_lims[0]
            chiMax = self.hard_param_lims[1]
            if q > qMax + grace or q < 0.99:
                raise Exception('Mass ratio q=%.4f is outside allowed '
                    'range: 1<=q<=%.4f'%(q, qMax))
            if chiAmag > chiMax + grace:
                raise Exception('Spin magnitude of BhA=%.4f is outside '
                    'allowed range: chi<=%.4f'%(chiAmag, chiMax))
            if chiBmag > chiMax + grace:
                raise Exception('Spin magnitude of BhB=%.4f is outside '
                    'allowed range: chi<=%.4f'%(chiBmag, chiMax))

        if self.soft_param_lims is not None:
            qMax = self.soft_param_lims[0]
            chiMax = self.soft_param_lims[1]
            if q > qMax:
                warnings.warn('Mass ratio q=%.4f is outside training '
                    'range: 1<=q<=%.4f'%(q, qMax))
            if chiAmag > chiMax:
                warnings.warn('Spin magnitude of BhA=%.4f is outside '
                    'training range: chi<=%.4f'%(chiAmag, chiMax))
            if chiBmag > chiMax:
                warnings.warn('Spin magnitude of BhB=%.4f is outside '
                    'training range: chi<=%.4f'%(chiBmag, chiMax))



    def _mode_sum(self, h_modes, theta, phi, fake_neg_modes=False):
        """ Sums over h_modes at a given theta, phi.
            If fake_neg_modes = True, deduces m<0 modes from m>0 modes.
            If fake_neg_modes = True, m<0 modes should not be in h_modes.
        """
        h = 0.
        for (ell, m), h_mode in h_modes.items(): # inefficient in py2
            h += _sYlm(-2, ell, m, theta, phi) * h_mode
            if fake_neg_modes:
                if m > 0:
                    h += _sYlm(-2, ell, -m, theta, phi) \
                        * (-1)**ell * h_mode.conjugate()
                elif m < 0:
                    # Looks like this m<0 mode exits, we should be using that.
                    raise Exception('Expected only m>0 modes.')
        return h


    def __call__(self, q, chiA0, chiB0, M=None, dist_mpc=None, f_low=None,
        f_ref=None, dt=None, df=None, times=None, freqs=None,
        mode_list=None, ellMax=None, inclination=None, phi_ref=0,
        precessing_opts=None, tidal_opts=None, par_dict=None,
        units='dimensionless', skip_param_checks=False,
        taper_end_duration=None):
        """
    INPUT
    =====
    q :         Mass ratio, mA/mB >= 1.
    chiA0:      Dimensionless spin vector of the heavier black hole, given in
                the coprecessing frame at reference epoch.
    chiB0:      Dimensionless spin vector of the lighter black hole, given in
                the coprecessing frame at reference epoch.

                The coprecessing frame is the minimal rotation frame of
                arXiv:1110.2965, where the z-axis of this frame always tracks
                the direction of the instantaneous orbital angular momentum.
                For nonprecessing models, the direction of orbital angular
                momentum is constant and this is the same as the inertial
                frame.

    M, dist_mpc: Either specify both M and dist_mpc or neither.
        M        :  Total mass (solar masses). Default: None.
        dist_mpc :  Distance to binary system (MegaParsecs). Default: None.

    f_low :     Instantaneous initial frequency of the (2, 2) mode. In
                practice, this is estimated to be twice the initial orbital
                frequency in the coprecessing frame.
                Should be in cycles/M if units = 'dimensionless', should be in
                Hertz if units = 'mks'.
                If 0, the entire waveform is returned.
                Default: None, must be specified by user.

                NOTE: For some models like NRSur7dq4, only f_low=0 is allowed.
                The role of f_low is only to truncate the lower frequencies
                before returning the waveform. Since this model is already
                very short, this truncation is not required. On the other hand,
                f_ref is used to set the reference epoch, and can be freely
                specified.

                WARNING: Using f_low=0 with a small dt (like 0.1M) can lead to
                very expensive evaluation for hybridized surrogates like
                NRHybSur3dq8.

    f_ref:      Frequency used to set the reference epoch at which the
                reference frame is defined and the spins are specified.
                See below for definition of the reference frame.
                Should be in cycles/M if units = 'dimensionless', should be
                in Hertz if units = 'mks'.
                Default: If f_ref is not given, we set f_ref = f_low. If
                f_low is 0, this corresponds to the initial index.

                For time domain models, f_ref is used to determine a t_ref,
                such that the orbital frequency in the coprecessing frame
                equals f_ref/2 at t=t_ref.

    dt, df :    Time/Frequency step size, specify at most one of dt/df,
                depending on whether the surrogate is a time/frequency domain
                surrogate.
                Default: None. If None, the internal domain of the surrogate is
                used, which can be nonuniformly sampled.
                dt (df) Should be in M (cycles/M) if units = 'dimensionless',
                should be in seconds (Hertz) if units = 'mks'. Do not specify
                times/freqs if using dt/df.


    times, freqs:
                Array of time/frequency samples at which to evaluate the
                waveform, depending on whether the surrogate is a
                time/frequency domain surrogate. time (freqs) should be in
                M (cycles/M) if units = 'dimensionless', should be in
                seconds (Hertz) if units = 'mks'. Do not specify dt/df if
                using times/freqs. Default None.

    ellMax:     Maximum ell index for modes to include. All available m
                indicies for each ell will be included automatically.
                Default: None, in which case all available modes wll be
                included.

    mode_list : A list of (ell, m) modes tuples to be included.
                Example: mode_list = [(2,2),(2,1)].
                Default: None, in which case all available modes are included.
                The m<0 modes will automatically be included for nonprecessing
                models. At most one of ellMax and mode_list can be specified.

                Note: mode_list is allowed only for nonprecessing models; for
                precessing models use ellMax. For precessing systems, all m
                indices of a given ell index mix with each other, so there is
                no clear hierarchy. To get the individual modes just don't
                specify inclination and a dictionary of modes will be returned.

    phi_ref :   Orbital phase at reference epoch. Default: 0.

    inclination : Inclination angle between the orbital angular momentum
                direction at the reference epoch and the line-of-sight to the
                observer. If inclination is None, the mode data is returned as
                a dictionary. If specified, the complex strain (h = hplus -i
                hcross) evaluated at (inclination, pi/2) on the sky of the
                reference frame is returned. See below for definition of the
                reference frame. Default: None.

    precessing_opts:
                A dictionary containing optional parameters for a precessing
                surrogate model. Default: None.
                Allowed keys are:
                init_quat: The initial unit quaternion (length 4 vector)
                    giving the rotation from the coprecessing frame to the
                    inertial frame at the reference epoch.
                    Default: None, in which case the spins in the coprecessing
                    frame are equal to the spins in the inertial frame.
                return_dynamics:
                    Return the frame dynamics and spin evolution along with
                    the waveform. Default: False.
                Example: precessing_opts = {
                                    'init_quat': [1,0,0,0],
                                    'return_dynamics': True
                                    }

    tidal_opts:
                A dictionary containing optional parameters for a tidal
                surrogate model. Default: None.
                Allowed keys are:
                Lambda1: The tidal deformability parameter for the heavier
                    object.
                Lambda2: The tidal deformability parameter for the lighter
                    object.
                Example: tidal_opts = {'Lambda1': 200, 'Lambda2': 300}


    par_dict:   A dictionary containing any additional parameters needed for a
                particular surrogate model. Default: None.

    units:      'dimensionless' or 'mks'. Default: 'dimensionless'.
                If 'dimensionless': Any of f_low, f_ref, dt, df, times and
                    freqs, if specified, must be in dimensionless units. That
                    is, dt/times should be in units of M, while f_ref, f_low
                    and df/freqs should be in units of cycles/M.
                    M and dist_mpc must be None. The waveform and domain are
                    returned as dimensionless quantities as well.
                If 'mks': Any of f_low, f_ref, dt, df, times and freqs, if
                    specified, must be in MKS units. That is, dt/times should
                    be in seconds, while f_ref, f_low and df/freqs should be
                    in Hz. M and dist_mpc must be specified. The waveform and
                    domain are returned in MKS units as well.


    skip_param_checks :
                Skip sanity checks for inputs. Use this if you want to
                extrapolate outside allowed range. Default: False.

    taper_end_durataion:
                Taper the last TAPER_END_DURATION (M) of a time-domain waveform
                in units of M. For exmple, passing 40 will taper the last 40M.
                When set to None, no taper is applied
                Default: None.

    RETURNS
    =====

    domain, h, dynamics


    domain :    Array of time/frequency samples corresponding to h and
                dynamics, depending on whether the surrogate is a
                time/frequency domain model. This is the same as times/freqs
                if times/freqs are given as an inputs.
                For time domain models the time is set to 0 at the peak of
                the waveform. The time (frequency) values are in M (cycles/M)
                if units = 'dimensionless', they are in seconds (Hertz) if
                units = 'mks'

    h :         The waveform.
                    If inclination is specified, the complex strain (h = hplus
                    -i hcross) evaluated at (inclination, pi/2) on the sky of
                    the reference frame is returned. This follows the LAL
                    convention, see below for details.  This includes all modes
                    given in the ellMax/mode_list argument. For nonprecessing
                    systems the m<0 modes are automatically deduced from the
                    m>0 modes. To see if a model is precessing check
                    self.keywords.

                    Else, h is a dictionary of available modes with (l, m)
                    tuples as keys. For example, h22 = h[(2,2)].

                    If M and dist_mpc are given, the physical waveform
                    at that distance is returned. Else, it is returned in
                    code units: r*h/M extrapolated to future null-infinity.

    dynamics:   A dict containing the frame dynamics and spin evolution. This
                is None for nonprecessing models. This is also None if
                return_dynamics in precessing_opts is False (Default).

                The dynamics include (L=len(domain)):

                q_copr = dynamics['q_copr']
                    The quaternion representing the coprecessing frame with
                    shape (4, L)
                orbphase = dynamics['orbphase']
                    The orbital phase in the coprecessing frame with length L.
                chiA = dynamics['chiA']
                    The time-dependent inertial frame chiA with shape (L, 3)
                chiB = dynamics['chiB']
                    The time-dependent inertial frame chiB with shape (L, 3)


    IMPORTANT NOTES:
    ===============

    The reference frame (or inertial frame) is defined as follows:
        The +ve z-axis is along the orbital angular momentum at the reference
        epoch. The orbital phase at the reference epoch is phi_ref. This means
        that the separation vector from the lighter BH to the heavier BH is at
        an azimuthal angle phi_ref from the +ve x-axis, in the orbital plane at
        the reference epoch. The y-axis completes the right-handed triad. The
        reference epoch is set using f_ref.

        Now, if inclination is given, the waveform is evaluated at
        (inclination, pi/2) in the reference frame. This agrees with the LAL
        convention. See Harald Pfeiffer's, LIGO DCC document T18002260-v1 for
        the LAL frame diagram.
        """

        chiA0 = np.array(chiA0)
        chiB0 = np.array(chiB0)

        # Sanity checks
        if not skip_param_checks:

            if (M is None) ^ (dist_mpc is None):
                raise ValueError("Either specify both M and dist_mpc, or "
                        "neither")

            if (M is not None) ^ (units == 'mks'):
                raise ValueError("M/dist_mpc must be specified if and only if"
                    " units='mks'")

            if (dt is not None) and (self._domain_type != 'Time'):
                raise ValueError("%s is not a Time domain model, cannot "
                        "specify dt"%self.name)

            if (times is not None) and (self._domain_type != 'Time'):
                raise ValueError("%s is not a Time domain model, cannot "
                        "specify times"%self.name)

            if (df is not None) and (self._domain_type != 'Frequency'):
                raise ValueError("%s is not a Frequency domain model, cannot"
                    " specify df"%self.name)

            if (freqs is not None) and (self._domain_type != 'Frequency'):
                raise ValueError("%s is not a Frequency domain model, cannot"
                    " specify freqs"%self.name)

            if (dt is not None) and (times is not None):
                raise ValueError("Cannot specify both dt and times.")

            if (df is not None) and (freqs is not None):
                raise ValueError("Cannot specify both df and freqs.")

            if (f_low is None):
                raise ValueError("f_low must be specified.")

            if (f_ref is not None) and (f_ref < f_low):
                raise ValueError("f_ref cannot be lower than f_low.")

            if (mode_list is not None) and (ellMax is not None):
                raise ValueError("Cannot specify both mode_list and ellMax.")

            if (mode_list is not None) and self.keywords['Precessing']:
                raise ValueError("mode_list is not allowed for precessing "
                        "models, use ellMax instead.")

            if (taper_end_duration is not None) and self._domain_type !='Time':
                raise ValueError("%s is not a Time domain model, cannot taper")

            # more sanity checks including extrapolation checks
            self._check_params(q, chiA0, chiB0, precessing_opts, tidal_opts,
                    par_dict)


        x = self._get_intrinsic_parameters(q, chiA0, chiB0, precessing_opts,
            tidal_opts, par_dict)


        # Get scalings from dimensionless units to mks units
        if units == 'dimensionless':
            amp_scale = 1.0
            t_scale = 1.0
        elif units == 'mks':
            amp_scale = \
                M*_gwtools.Msuninsec*_gwtools.c/(1e6*dist_mpc*_gwtools.PC_SI)
            t_scale = _gwtools.Msuninsec * M
        else:
            raise Exception('Invalid units')

        # If f_ref is not given, we set it to f_low.
        if f_ref is None:
            f_ref = f_low

        # Get dimensionless step size or times/freqs and reference time/freq
        dtM = None if dt is None else dt/t_scale
        timesM = None if times is None else times/t_scale
        dfM = None if df is None else df*t_scale
        freqsM = None if freqs is None else freqs*t_scale


        # Get waveform modes and domain in dimensionless units
        fM_low = f_low*t_scale
        fM_ref = f_ref*t_scale
        domain, h, dynamics = self._sur_dimless(x, phi_ref=phi_ref,
            fM_low=fM_low, fM_ref=fM_ref, dtM=dtM, timesM=timesM, dfM=dfM,
            freqsM=freqsM, mode_list=mode_list, ellMax=ellMax,
            precessing_opts=precessing_opts, tidal_opts=tidal_opts,
            par_dict=par_dict)

        # taper the last portion of the waveform, regardless of whether or not
        # this corresponds to inspiral, merger, or ringdown.
        if taper_end_duration is not None:
            h_tapered = {}
            for mode, hlm in h.iteritems():
                # NOTE: we use a roll on window [domain[0]-100, domain[0]-50]
                # to trick the window function into not tapering the beginning
                # of h
                h_tapered[mode] = _gwutils.windowWaveform(domain, hlm, \
                    domain[0]-100, domain[0]-50, \
                    domain[-1] - taper_end_duration, domain[-1], \
                    windowType="planck")

            h = h_tapered

        # sum over modes to get complex strain if inclination is given
        if inclination is not None:
            # For nonprecessing systems get the m<0 modes from the m>0 modes.
            fake_neg_modes = not self.keywords['Precessing']

            # Follows the LAL convention (see help text)
            h = self._mode_sum(h, inclination, np.pi/2,
                    fake_neg_modes=fake_neg_modes)

        # Rescale domain to physical units
        if self._domain_type == 'Time':
            domain *= t_scale
        elif self._domain_type == 'Frequency':
            domain /= t_scale
        else:
            raise Exception('Invalid _domain_type.')

        # Assuming times/freqs were specified, so they must be the same
        # when returning
        if (times is not None):
            if not np.array_equal(domain, times):
                raise Exception("times were given as input but returned "
                    "domain somehow does not match.")
        if (freqs is not None):
            if not np.array_equal(domain, freqs):
                raise Exception("freqs were given as input but returned "
                    "domain somehow does not match.")

        # Rescale waveform to physical units
        if amp_scale != 1:
            if type(h) == dict:
                h.update((x, y*amp_scale) for x, y in h.items())
            else:
                h *= amp_scale

        return domain, h, dynamics




class NRHybSur3dq8(SurrogateEvaluator):
    """
A class for the NRHybSur3dq8 surrogate model presented in Varma et al. 2018,
arxiv:1812.07865.

Evaluates gravitational waveforms generated by aligned-spin binary black hole
systems. This model was built using numerical relativity (NR) waveforms that
have been hybridized using post-Newtonian (PN) and effective one body (EOB)
waveforms.

This model includes the following spin-weighted spherical harmonic modes:
(2,2), (2,1), (2,0), (3,3), (3,2), (3,1), (3,0), (4,4) (4,3), (4,2) and (5,5).
The m<0 modes are deduced from the m>0 modes.

The parameter space of validity is:
q \in [1, 10] and chi1z/chi2z \in [-1, 1],
where q is the mass ratio and chi1z/chi2z are the spins of the heavier/lighter
BH, respectively, in the direction of orbital angular momentum.

The surrogate has been trained in the range
q \in [1, 8] and chi1z/chi2z \in [-0.8, 0.8], but produces reasonable waveforms
in the above range and has been tested against existing NR waveforms in that
range.

See the __call__ method on how to evaluate waveforms.
In the __call__ method, x must have format x = [q, chi1z, chi2z].
    """

    def __init__(self, h5filename):
        self.h5filename = h5filename
        domain_type = 'Time'
        keywords = {
            'Precessing': False,
            'Hybridized': True,
            }
        # soft_lims -> raise warning when outside lims
        # hard_lim -> raise error when outside lims
        # Format is [qMax, chiMax].
        soft_param_lims = [8.01, 0.801]
        hard_param_lims = [10.01, 1]
        super(NRHybSur3dq8, self).__init__(self.__class__.__name__, \
            domain_type, keywords, soft_param_lims, hard_param_lims)

    def _load_dimless_surrogate(self):
        """
        This function, which must be overriden for each derived class of
        SurrogateEvaluator, handles the loading of the dimensionless surrogate.
        This should return the loaded surrogate.
        The loaded surrogate should have a __call__ function that returns the
        dimensionless time/frequency array and dimensionless waveform modes.
        The return value of this functions will be stored as
        self._sur_dimless()
        The __call__ function of self._sur_dimless() should take all inputs
        passed to self._sur_dimless() in the __call__ function of this class.
        """
        sur = new_surrogate.AlignedSpinCoOrbitalFrameSurrogate()
        sur.load(self.h5filename)
        return sur

    def _get_intrinsic_parameters(self, q, chiA0, chiB0, precessing_opts,
            tidal_opts, par_dict):
        """
        This function, which must be overriden for each derived class of
        SurrogateEvaluator, puts all intrinsic parameters of the surrogate
        into a single array.
        For example, for NRHybSur3dq8: x = [q, chiAz, chiBz].
        """
        if par_dict is not None:
            raise ValueError('Expected par_dict to be None.')
        x = [q, chiA0[2], chiB0[2]]
        return x


class NRHybSur3dq8Tidal(SurrogateEvaluator):
    """
A class for the NRHybSur3dq8Tidal model presented in Barkett et al.,
arxiv:xxxx.xxxx #FIXME.

Generates inspiralling gravitational waveforms corresponding to binary neutron
stars/black hole-neutron star systems. This model is based on the aligned-spin
BBH surrogate model of Varma et al. 2018, arxiv:1812.07865. Analytic TaylorT2
PN tidal expressions are then utilized to modify the orbital evolution and
waveform modes.

This model includes the following spin-weighted spherical harmonic modes:
(2,2), (2,1), (2,0), (3,3), (3,2), (3,1), (3,0), (4,4) (4,3), (4,2) and (5,5).
The m<0 modes are deduced from the m>0 modes.

The parameter space of validity is:
q \in [1, 8] and chi1z/chi2z \in [-.7, .7] and lambda1/lambda2 \in [0,10000],
where q is the mass ratio and chi1z/chi2z are the spins of the heavier/lighter
BH, respectively, in the direction of orbital angular momentum, and lambda1/
lambda2 are the dimensionless quadrupolar tidal deformabilities of the
heavier/lighter object, respectively.

The .7 spin restriction is both a theoretical and practical decision. 
(i) A .7 spin is an estimate for the breakup speed for NS.
(ii) While the model doesn't allow greater spins if one object is a BH,
that could be allowed. However, with greater spins, the model exhibits
problematic behavior in the waveform at late times as the spin-tidal
crossterms grow significant. This is future work.

See the __call__ method on how to evaluate waveforms.
In the __call__ method, x must have format x = [q, chi1z, chi2z].
    """

    def __init__(self, h5filename):
        self.h5filename = h5filename
        domain_type = 'Time'
        keywords = {
            'Tidal': True,
            'Hybridized': True,
            }
        # soft_lims -> raise warning when outside lims
        # hard_lim -> raise error when outside lims
        # Format is [qMax, chiMax].
        soft_param_lims = [8.01, 0.701]
        hard_param_lims = [8.01, 0.701]
        super(NRHybSur3dq8Tidal, self).__init__(self.__class__.__name__, \
            domain_type, keywords, soft_param_lims, hard_param_lims)

    def _load_dimless_surrogate(self):
        """
        This function, which must be overriden for each derived class of
        SurrogateEvaluator, handles the loading of the dimensionless surrogate.
        This should return the loaded surrogate.
        The loaded surrogate should have a __call__ function that returns the
        dimensionless time/frequency array and dimensionless waveform modes.
        The return value of this functions will be stored as
        self._sur_dimless()
        The __call__ function of self._sur_dimless() should take all inputs
        passed to self._sur_dimless() in the __call__ function of this class.
        """
        sur = new_surrogate.AlignedSpinCoOrbitalFrameSurrogateTidal()
        sur.load(self.h5filename)
        return sur

    def _get_intrinsic_parameters(self, q, chiA0, chiB0, precessing_opts,
            tidal_opts, par_dict):
        """
        This function, which must be overriden for each derived class of
        SurrogateEvaluator, puts all intrinsic parameters of the surrogate
        into a single array.
        For example, for NRHybSur3dq8: x = [q, chiAz, chiBz].
        """
        if par_dict is not None:
            raise ValueError('Expected par_dict to be None.')
        Lambda1 = tidal_opts['Lambda1']
        Lambda2 = tidal_opts['Lambda2']
        if Lambda1 < 0 or Lambda1 > 10000:
            raise Exception('Lambda1=%.3f is outside the valid range ' \
                '[0,10000]'%Lambda1)
        if Lambda2 < 0 or Lambda2 > 10000:
            raise Exception('Lambda2=%.3f is outside the valid range ' \
                '[0,10000]'%Lambda2)

        x = [q, chiA0[2], chiB0[2], Lambda1, Lambda2]
        return x


class NRSur7dq4(SurrogateEvaluator):
    """
A class for the NRSur7dq4 surrogate model presented in Varma et al. 2019,
arxiv1905.09300.

Evaluates gravitational waveforms generated by precessing binary black hole
systems with generic mass ratios and spins.

This model includes the following spin-weighted spherical harmonic modes:
2<=ell<=4, -ell<=m<=ell.

The parameter space of validity is:
q \in [1, 6], and |chi1|,|chi2| \in [-1, 1], with generic directions.
where q is the mass ratio and chi1/chi2 are the spin vectors of the
heavier/lighter BH, respectively.

The surrogate has been trained in the range
q \in [1, 4] and |chi1|/|chi2| \in [-0.8, 0.8], but produces reasonable
waveforms in the above range and has been tested against existing
NR waveforms in that range.

See the __call__ method on how to evaluate waveforms.
In the __call__ method, x must have format x = [q, chi1z, chi2z].
    """

    def __init__(self, h5filename):
        self.h5filename = h5filename
        domain_type = 'Time'
        keywords = {
            'Precessing': True,
            }
        # soft_lims -> raise warning when outside lims
        # hard_lim -> raise error when outside lims
        # Format is [qMax, chiMax].
        soft_param_lims = [4.01, 0.801]
        hard_param_lims = [6.01, 1]
        super(NRSur7dq4, self).__init__(self.__class__.__name__, \
            domain_type, keywords, soft_param_lims, hard_param_lims)

    def _load_dimless_surrogate(self):
        """
        This function, which must be overriden for each derived class of
        SurrogateEvaluator, handles the loading of the dimensionless surrogate.
        This should return the loaded surrogate.
        The loaded surrogate should have a __call__ function that returns the
        dimensionless time/frequency array and dimensionless waveform modes.
        The return value of this functions will be stored as
        self._sur_dimless()
        The __call__ function of self._sur_dimless() should take all inputs
        passed to self._sur_dimless() in the __call__ function of this class.
        See NRHybSur3dq8 for an example.
        """
        sur = precessing_surrogate.PrecessingSurrogate(self.h5filename)
        return sur

    def _get_intrinsic_parameters(self, q, chiA0, chiB0, precessing_opts,
            tidal_opts, par_dict):
        """
        This function, which must be overriden for each derived class of
        SurrogateEvaluator, puts all intrinsic parameters of the surrogate
        into a single array.
        For example, for NRSur7dq4: x = [q, chiA0, chiB0].
        """
        x = [q, chiA0, chiB0]
        return x



#### for each model in the catalog (name or h5 file), associate class to load 
#### NOTE: other classes maybe usable too, these just constitute
####       the default cases suitable for most people
SURROGATE_CLASSES = {
    "NRHybSur3dq8": NRHybSur3dq8,
<<<<<<< HEAD
    "NRSur7dq4": NRSur7dq4,
=======
    "NRHybSur3dq8Tidal": NRHybSur3dq8Tidal,
#    "NRSur7dq4": NRSur7dq4,
>>>>>>> 1904376e
#    "SpEC_q1_10_NoSpin_nu5thDegPoly_exclude_2_0.h5":EvaluateSurrogate # model SpEC_q1_10_NoSpin
        }

# TODO: would this be better off as a function as opposed to a class?
class LoadSurrogate(object):
    """
    A holder class for any SurrogateEvaluator class.
    This is essentially only to let us know what class to
    initialize when loading from an h5 file.
    """

    #NOTE: __init__ is never called for LoadSurrogate
    def __new__(self, surrogate_name, surrogate_name_spliced=None):
        """ Returns a SurrogateEvaluator derived object based on name.

        INPUT
        =====
        SURROGATE_NAME: A string with either a surrogate's name (one of the
                        keys in SURROGATE_CLASSES dictionary) or the absolute
                        path to the surrogate's hdf5 file. 

                        If h5 file is given, the surrogate's name is inferred
                        from the path.

                        If the surrogate's name is directly given, the
                        default surrogate download path is used to grab the
                        hdf5 file. 

        SURROGATE_NAME_SPLICED: Certain models, like NRHybSur3dq8Tidal, modify
                                (or splice) an underlying model, in this case
                                NRHybSur3dq8. The same hdf5 file is used for both
                                models, which means one cannot directly load
                                the NRHybSur3dq8Tidal model from an hdf5 file 
                                path. 

                                If you wish to load a spliced model from its h5
                                file, provide (i) the hdf5 file path as its
                                surrogate name and (ii) the model name (e.g.
                                NRHybSur3dq8Tidal) as SURROGATE_NAME_SPLICED."""


        # the "output" of this if-block is surrogate_h5file and surrogate_name
        # to be used for "SURROGATE_CLASSES[surrogate_name](surrogate_h5file)"
        if surrogate_name.endswith('.h5'):
            # If h5 file is given, use that directly. But get the
            # surrogate_name used to pick from SURROGATE_CLASSES from the
            # filename
            surrogate_h5file = surrogate_name
            surrogate_name = os.path.basename(surrogate_h5file)
            surrogate_name = surrogate_name.split('.h5')[0]


            # check that value of SURROGATE_NAME_SPLICED is valid
            if surrogate_name_spliced is not None:
              assert(surrogate_name_spliced in ["NRHybSur3dq8Tidal"])
              surrogate_name = surrogate_name_spliced
        else:
            # If not, look for surrogate data in surrogate download_path

            if (surrogate_name=="NRHybSur3dq8Tidal"):
                # Special case for tidal model since it uses a NRHybSur3dq8 as
                # the base for the BBH part of the waveform
                surrogate_h5file = '%s/NRHybSur3dq8.h5'%(catalog.download_path())
                if not os.path.isfile(surrogate_h5file):
                    raise Exception("Surrogate data not found. Do"
                        " gwsurrogate.catalog.pull(NRHybSur3dq8)")
                #return NRHybSur3dq8Tidal(surrogate_h5file)
            else:
                surrogate_h5file = '%s/%s.h5'%(catalog.download_path(), \
                    surrogate_name)
                if not os.path.isfile(surrogate_h5file):
                    print("Surrogate data not found for %s. Downloading now."%surrogate_name)
                    catalog.pull(surrogate_name)

        if surrogate_name not in SURROGATE_CLASSES.keys():
            raise Exception('Invalid surrogate : %s'%surrogate_name)
        else:
            return SURROGATE_CLASSES[surrogate_name](surrogate_h5file)
<|MERGE_RESOLUTION|>--- conflicted
+++ resolved
@@ -2111,12 +2111,8 @@
 ####       the default cases suitable for most people
 SURROGATE_CLASSES = {
     "NRHybSur3dq8": NRHybSur3dq8,
-<<<<<<< HEAD
     "NRSur7dq4": NRSur7dq4,
-=======
     "NRHybSur3dq8Tidal": NRHybSur3dq8Tidal,
-#    "NRSur7dq4": NRSur7dq4,
->>>>>>> 1904376e
 #    "SpEC_q1_10_NoSpin_nu5thDegPoly_exclude_2_0.h5":EvaluateSurrogate # model SpEC_q1_10_NoSpin
         }
 
